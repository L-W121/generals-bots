import functools
from typing import Any, TypeAlias

import numpy as np
import pettingzoo  # type: ignore
from gymnasium import spaces

from generals.core.environment import Action, Environment, Observation
from generals.core.grid import GridFactory
from generals.rewards.reward_fn import RewardFn

AgentID: TypeAlias = str


class PettingZooGenerals(pettingzoo.ParallelEnv):
    def __init__(
        self,
        agent_ids: list[str],
        grid_factory: GridFactory = None,
        truncation: int = None,
        reward_fn: RewardFn = None,
        to_render: bool = False,
        speed_multiplier: float = 1.0,
    ):
        """
        Args:
            agents: A dictionary of the agent-ids & agents.
            grid_factory: Can be used to specify the game-board i.e. grid generator.
            truncation: The maximum number of turns a game can last before it's truncated.
            reward_fn: An instance of the RewardFn abstract base class.
            speed_multiplier: Relatively increase or decrease the speed of the real-time
                game graphic. This has no effect if render_mode is None.
            to_render: If True, the game will be rendered in real-time.
        """
        assert len(agent_ids) == len(
            set(agent_ids)
        ), "Agent ids must be unique - you can pass custom ids to agent constructors."

        self.truncation = truncation
        self.agent_ids = agent_ids
        self.environment = Environment(agent_ids, grid_factory, truncation, reward_fn, to_render, speed_multiplier)

    @functools.cache
    def observation_space(self, agent: AgentID) -> spaces.Space:
        dims = self.environment.grid_dims
        grid_multi_binary = spaces.MultiBinary(dims)

        return spaces.Dict(
            {
                "armies": spaces.MultiDiscrete(np.ones(dims, dtype=int) * Environment.max_army_size),
                "generals": grid_multi_binary,
                "cities": grid_multi_binary,
                "mountains": grid_multi_binary,
                "neutral_cells": grid_multi_binary,
                "owned_cells": grid_multi_binary,
                "opponent_cells": grid_multi_binary,
                "fog_cells": grid_multi_binary,
                "structures_in_fog": grid_multi_binary,
                "owned_land_count": spaces.Discrete(Environment.max_land_owned),
                "owned_army_count": spaces.Discrete(Environment.max_army_size),
                "opponent_land_count": spaces.Discrete(Environment.max_land_owned),
                "opponent_army_count": spaces.Discrete(Environment.max_army_size),
                "timestep": spaces.Discrete(Environment.max_timestep),
                "priority": spaces.Discrete(2),
            }
        )

    @functools.cache
    def action_space(self, agent: AgentID) -> spaces.Space:
        dims = self.environment.grid_dims
        return spaces.MultiDiscrete([2, dims[0], dims[1], 4, 2])

    def render(self):
        self.environment.render()

    def reset(
        self, seed: int | None = None, options: dict | None = None
    ) -> tuple[dict[AgentID, Observation], dict[AgentID, dict]]:
        observations, infos = self.environment.reset_from_petting_zoo(seed, options)
        return observations, infos

    def step(
        self, actions: dict[AgentID, Action]
    ) -> tuple[
        dict[AgentID, Observation],
        dict[AgentID, float],
        bool,
        bool,
        dict[AgentID, dict[str, Any]],
    ]:
<<<<<<< HEAD
        observations, infos = self.game.step(actions)
        observations = {agent: observation for agent, observation in observations.items()}
        # You probably want to set your truncation based on self.game.time
        truncated = False if self.truncation is None else self.game.time >= self.truncation
        terminated = self.game.is_done()

        if self.prior_observations is None:
            # Cannot compute rewards without prior-observations. This should only happen
            # on the first time-step.
            rewards = {agent: 0.0 for agent in self.agents}
        else:
            rewards = {
                agent: self.reward_fn(
                    prior_obs=self.prior_observations[agent],
                    # Technically actions are the prior-actions, since they are what will give
                    # rise to the current-observations.
                    prior_action=actions[agent],
                    obs=observations[agent],
                )
                for agent in self.agents
            }

        if hasattr(self, "replay"):
            self.replay.add_state(deepcopy(self.game.channels))

        # if any agent dies, all agents are terminated
        if terminated or truncated:
            self.agents = []
            if hasattr(self, "replay"):
                self.replay.store()

        self.prior_observations = observations

=======
        observations, rewards, terminated, truncated, infos = self.environment.step(actions)
>>>>>>> f084988a
        return observations, rewards, terminated, truncated, infos<|MERGE_RESOLUTION|>--- conflicted
+++ resolved
@@ -88,7 +88,6 @@
         bool,
         dict[AgentID, dict[str, Any]],
     ]:
-<<<<<<< HEAD
         observations, infos = self.game.step(actions)
         observations = {agent: observation for agent, observation in observations.items()}
         # You probably want to set your truncation based on self.game.time
@@ -121,8 +120,4 @@
                 self.replay.store()
 
         self.prior_observations = observations
-
-=======
-        observations, rewards, terminated, truncated, infos = self.environment.step(actions)
->>>>>>> f084988a
         return observations, rewards, terminated, truncated, infos